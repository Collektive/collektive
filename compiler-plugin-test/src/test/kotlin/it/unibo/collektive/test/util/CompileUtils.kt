--- conflicted
+++ resolved
@@ -1,6 +1,5 @@
 package it.unibo.collektive.test.util
 
-import com.squareup.kotlinpoet.FileSpec
 import com.tschuchort.compiletesting.JvmCompilationResult
 import com.tschuchort.compiletesting.KotlinCompilation
 import com.tschuchort.compiletesting.SourceFile
@@ -37,41 +36,13 @@
         }
     }
 
-    infix fun FileSpec.shouldCompileWith(compilationCheck: (JvmCompilationResult) -> Unit) {
-        KotlinTestingProgram(this.name, this.toString()).shouldCompileWith(compilationCheck)
-    }
-
     val noWarning: (JvmCompilationResult) -> Unit = { it.messages shouldNotContain "Warning" }
 
     fun warning(warningMessage: String): (JvmCompilationResult) -> Unit = { it.messages shouldContain warningMessage }
 
     fun testingProgramFromResource(fileName: String): KotlinTestingProgram {
         val content: String = checkNotNull(ClassLoader.getSystemClassLoader().getResource(fileName)).readText()
-<<<<<<< HEAD
         return KotlinTestingProgram(fileName, content)
-=======
-        return KotlinTestingProgram(fileName, content, content, HashMap())
-    }
-
-    enum class ProgramTemplates(val fileName: String, val defaultProperties: Map<String, String>) {
-        SINGLE_AGGREGATE_LINE(
-            "SingleAggregateLine.template.kt",
-            mapOf(),
-        ),
-        SINGLE_AGGREGATE_IN_A_LOOP(
-            "SingleAggregateInLoop.template.kt",
-            mapOf(
-                "aggregate" to "exampleAggregate()",
-            ),
-        ),
-        SINGLE_AGGREGATE_IN_ITERATIVE_FUNCTION(
-            "SingleAggregateInIterativeFunction.template.kt",
-            mapOf(
-                "aggregate" to "exampleAggregate()",
-                "iterativeFunction" to "forEach",
-            ),
-        ),
->>>>>>> 9ed23cc5
     }
 
     object StringSubstitutor {
