package it.unibo.collektive.test

import io.kotest.core.spec.style.FreeSpec
import io.kotest.data.forAll
import it.unibo.collektive.test.util.CompileUtils
import it.unibo.collektive.test.util.CompileUtils.asTestingProgram
import it.unibo.collektive.test.util.CompileUtils.formsOfIteration
import it.unibo.collektive.test.util.CompileUtils.noWarning
import it.unibo.collektive.test.util.CompileUtils.testedAggregateFunctions
import it.unibo.collektive.test.util.CompileUtils.warning
import org.jetbrains.kotlin.compiler.plugin.ExperimentalCompilerApi
import java.io.FileNotFoundException

@OptIn(ExperimentalCompilerApi::class)
class IterationWithoutAlignSpec : FreeSpec({
    fun expectedWarning(functionName: String): String =
        """
        Aggregate function '$functionName' has been called inside a loop construct without explicit alignment.
        The same path may generate interactions more than once, leading to ambiguous alignment.
        
        Consider to wrap the function into the 'alignedOn' method with a unique element.
        """.trimIndent()

    "When iterating an Aggregate function" - {
        forAll(testedAggregateFunctions) { functionCall ->
            val functionName = functionCall.substringBefore("(")
            forAll(formsOfIteration) { iteration, iterationDescription ->
                /**
                 * Gets the text of a testing resource, given its [caseName], and converts it to a
                 * [CompileUtils.KotlinTestingProgram].
                 */
                fun getTestingProgram(caseName: String): CompileUtils.KotlinTestingProgram =
                    getTextFromResource(
                        case = caseName,
                        iteration = iteration,
                        aggregateFunction = functionName,
                        subdirectory = "simpleIterations/",
                    ).asTestingProgram("$functionName-${caseName}_$iteration.kt")

                "inside $iterationDescription and using $functionName without a specific alignedOn" - {
                    val case = "Iteration"
                    val code = getTestingProgram(case)

                    "should compile producing a warning" - {
                        code shouldCompileWith
                            warning(
                                expectedWarning(functionName),
                            )
                    }
                }

                "inside $iterationDescription and using $functionName wrapped in a specific alignedOn" - {
                    val case = "IterationAlign"
                    val code = getTestingProgram(case)

                    "should compile without any warning" - {
                        code shouldCompileWith noWarning
                    }
                }

                "inside $iterationDescription and using $functionName wrapped in alignedOn outside the loop" - {
                    val case = "IterationExtAlign"
                    val code = getTestingProgram(case)

                    "should compile producing a warning" - {
                        code shouldCompileWith
                            warning(
                                expectedWarning(functionName),
                            )
                    }
                }

                "inside $iterationDescription and using $functionName wrapped inside another function declaration" - {
                    val case = "IterationWithNestedFun"
                    val code = getTestingProgram(case)

                    "should compile without any warning" - {
                        code shouldCompileWith noWarning
                    }
                }

                "inside $iterationDescription outside the 'aggregate' entry point while using $functionName" - {
                    val case = "OutsideAggregate"
                    val code = getTestingProgram(case)

                    "should compile without any warning" - {
                        code shouldCompileWith noWarning
                    }
                }
            }
        }
    }
}) {
    companion object {
<<<<<<< HEAD

=======
>>>>>>> 5d1b5b39
        fun getTextFromResource(
            case: String,
            iteration: String,
            aggregateFunction: String,
<<<<<<< HEAD
            subdirectory: String = "",
=======
>>>>>>> 5d1b5b39
        ): String =
            IterationWithoutAlignSpec::class.java
                .getResource(
                    "/kotlin/" +
                        subdirectory +
                        case.replaceFirstChar(Char::titlecase) +
                        aggregateFunction.replaceFirstChar(Char::titlecase) +
                        "${iteration.replaceFirstChar(Char::titlecase)}.kt",
                )?.readText()
                ?: throw FileNotFoundException(
                    "File not found for: case=$case, iteration=$iteration, aggregateFunction=$aggregateFunction",
                )
<<<<<<< HEAD
=======

        val formsOfIteration =
            table(
                headers("iteration", "iterationDescription"),
                row("For", "a for loop"),
                row("ListOfForEach", "a 'forEach' call"),
            )
>>>>>>> 5d1b5b39
    }
}<|MERGE_RESOLUTION|>--- conflicted
+++ resolved
@@ -92,18 +92,11 @@
     }
 }) {
     companion object {
-<<<<<<< HEAD
-
-=======
->>>>>>> 5d1b5b39
         fun getTextFromResource(
             case: String,
             iteration: String,
             aggregateFunction: String,
-<<<<<<< HEAD
             subdirectory: String = "",
-=======
->>>>>>> 5d1b5b39
         ): String =
             IterationWithoutAlignSpec::class.java
                 .getResource(
@@ -116,15 +109,5 @@
                 ?: throw FileNotFoundException(
                     "File not found for: case=$case, iteration=$iteration, aggregateFunction=$aggregateFunction",
                 )
-<<<<<<< HEAD
-=======
-
-        val formsOfIteration =
-            table(
-                headers("iteration", "iterationDescription"),
-                row("For", "a for loop"),
-                row("ListOfForEach", "a 'forEach' call"),
-            )
->>>>>>> 5d1b5b39
     }
 }