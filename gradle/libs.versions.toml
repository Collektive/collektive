[versions]
<<<<<<< HEAD
build-config = "4.2.0"
alchemist = "29.0.6"
=======
alchemist = "29.0.7"
build-config = "4.1.2"
>>>>>>> d8d9241d
coroutines = "1.7.3"
dokka = "1.9.10"
kotest = "5.8.0"
kotlin = "1.9.21"

[libraries]
alchemist-api = { module = "it.unibo.alchemist:alchemist-api", version.ref = "alchemist" }
alchemist = { module = "it.unibo.alchemist:alchemist", version.ref = "alchemist" }
arrow = "io.arrow-kt:arrow-core:1.2.1"
kotest-assertions-core = { module = "io.kotest:kotest-assertions-core", version.ref = "kotest" }
kotest-framework-engine = { module = "io.kotest:kotest-framework-engine", version.ref = "kotest" }
kotest-framework-datatest = { module = "io.kotest:kotest-framework-datatest", version.ref = "kotest" }
kotest-runner-junit5-jvm = { module = "io.kotest:kotest-runner-junit5-jvm", version.ref = "kotest" }
kotlin-test = { module = "org.jetbrains.kotlin:kotlin-test", version.ref = "kotlin" }
kotlin-test-common = { module = "org.jetbrains.kotlin:kotlin-test-common", version.ref = "kotlin" }
kotlin-test-annotations-common = { module = "org.jetbrains.kotlin:kotlin-test-annotations-common", version.ref = "kotlin" }
kotlin-gradle-plugin = { module = "org.jetbrains.kotlin:kotlin-gradle-plugin", version.ref = "kotlin" }
kotlinx-coroutines = { module = "org.jetbrains.kotlinx:kotlinx-coroutines-core", version.ref = "coroutines" }

[bundles]
kotlin-testing-common = [
    "kotest-assertions-core",
    "kotest-framework-engine",
    "kotest-framework-datatest",
    "kotlin-test",
    "kotlin-test-common",
    "kotlin-test-annotations-common",
]
alchemist = ["alchemist"]

[plugins]
dokka = { id = "org.jetbrains.dokka", version.ref = "dokka" }
gitSemVer = "org.danilopianini.git-sensitive-semantic-versioning:2.0.4"
kotlin-multiplatform = { id = "org.jetbrains.kotlin.multiplatform", version.ref = "kotlin" }
kotlin-jvm = { id = "org.jetbrains.kotlin.jvm", version.ref = "kotlin" }
publishOnCentral = "org.danilopianini.publish-on-central:5.0.20"
kotlin-qa = "org.danilopianini.gradle-kotlin-qa:0.56.0"
multiJvmTesting = "org.danilopianini.multi-jvm-test-plugin:0.5.7"
taskTree = "com.dorongold.task-tree:2.1.1"
detekt = "io.gitlab.arturbosch.detekt:1.23.4"
build-config = { id = "com.github.gmazzo.buildconfig", version.ref = "build-config" }
gradlePluginPublish = { id = "com.gradle.plugin-publish", version = "1.2.1" }
kover = "org.jetbrains.kotlinx.kover:0.7.5"
kotest = { id = "io.kotest.multiplatform", version.ref = "kotest" }<|MERGE_RESOLUTION|>--- conflicted
+++ resolved
@@ -1,11 +1,6 @@
 [versions]
-<<<<<<< HEAD
+alchemist = "29.0.7"
 build-config = "4.2.0"
-alchemist = "29.0.6"
-=======
-alchemist = "29.0.7"
-build-config = "4.1.2"
->>>>>>> d8d9241d
 coroutines = "1.7.3"
 dokka = "1.9.10"
 kotest = "5.8.0"
