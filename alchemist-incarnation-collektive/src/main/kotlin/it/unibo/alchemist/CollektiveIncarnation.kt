--- conflicted
+++ resolved
@@ -206,13 +206,9 @@
         private val kotlin by ScriptEngine
         private val defaultLambda: (Any?) -> Any? = { Double.NaN }
 
-<<<<<<< HEAD
-        private val propertyCache: LoadingCache<String, (Any?) -> Any?> = Caffeine.newBuilder()
-=======
         private val propertyCache: LoadingCache<String, (Any?) -> Any?> = Caffeine
             .newBuilder()
             .maximumSize(1000)
->>>>>>> 04620fab
             .build { property ->
                 runCatching {
                     @Suppress("UNCHECKED_CAST")
