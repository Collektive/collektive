--- conflicted
+++ resolved
@@ -28,11 +28,7 @@
             simulation.environment.addTerminator(AfterTime(DoubleTime(10.0)))
             simulation.play()
             simulation.run()
-<<<<<<< HEAD
-            simulation.error.ifPresent { exeption -> throw exeption }
-=======
             simulation.error.ifPresent { exception -> throw exception }
->>>>>>> 025d84c9
             assertEquals(10, simulation.environment.nodes.size)
             val moleculeToRead = SimpleMolecule("Gradient")
             val sourceNode = simulation.environment.nodes.first { node ->
