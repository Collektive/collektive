--- conflicted
+++ resolved
@@ -33,11 +33,7 @@
       will-release: ${{ steps.compute-next-version.outputs.will-release }}
     steps:
       - name: Checkout the repo
-<<<<<<< HEAD
-        uses: actions/checkout@v4.2.0
-=======
-        uses: actions/checkout@v4.2.1
->>>>>>> 0ee79d21
+        uses: actions/checkout@v4.2.1
         with:
           fetch-depth: 0
       - name: Compute next release version
@@ -45,11 +41,7 @@
         uses: nicolasfara/precompute-semantic-release-version-action@2.0.1
         with:
           github-token: ${{ github.token }}
-<<<<<<< HEAD
-      - uses: DanySK/build-check-deploy-gradle-action@3.5.7
-=======
-      - uses: DanySK/build-check-deploy-gradle-action@3.5.9
->>>>>>> 0ee79d21
+      - uses: DanySK/build-check-deploy-gradle-action@3.5.9
         with:
           maven-central-username: ${{ secrets.MAVEN_CENTRAL_USERNAME }}
           maven-central-password: ${{ secrets.MAVEN_CENTRAL_PASSWORD }}
@@ -89,17 +81,10 @@
       cancel-in-progress: false
     steps:
       - name: Checkout the repo
-<<<<<<< HEAD
-        uses: actions/checkout@v4.2.0
+        uses: actions/checkout@v4.2.1
         with:
           fetch-depth: 0
-      - uses: DanySK/build-check-deploy-gradle-action@3.5.7
-=======
-        uses: actions/checkout@v4.2.1
-        with:
-          fetch-depth: 0
-      - uses: DanySK/build-check-deploy-gradle-action@3.5.9
->>>>>>> 0ee79d21
+      - uses: DanySK/build-check-deploy-gradle-action@3.5.9
         with:
           # Dry-deployment
           check-command: |
@@ -154,13 +139,8 @@
     if: ${{ needs.check-secrets.outputs.run-with-secrets == 'true' }}
     steps:
       - name: Checkout the repo
-<<<<<<< HEAD
-        uses: actions/checkout@v4.2.0
-      - uses: DanySK/build-check-deploy-gradle-action@3.5.7
-=======
-        uses: actions/checkout@v4.2.1
-      - uses: DanySK/build-check-deploy-gradle-action@3.5.9
->>>>>>> 0ee79d21
+        uses: actions/checkout@v4.2.1
+      - uses: DanySK/build-check-deploy-gradle-action@3.5.9
         with:
           maven-central-username: ${{ secrets.MAVEN_CENTRAL_USERNAME }}
           maven-central-password: ${{ secrets.MAVEN_CENTRAL_PASSWORD }}
@@ -188,11 +168,7 @@
     if: ${{ needs.check-secrets.outputs.run-with-secrets == 'true' }}
     steps:
       - name: Checkout the repo
-<<<<<<< HEAD
-        uses: actions/checkout@v4.2.0
-=======
-        uses: actions/checkout@v4.2.1
->>>>>>> 0ee79d21
+        uses: actions/checkout@v4.2.1
         with:
           fetch-depth: 0
           token: ${{ secrets.PERSONAL_TOKEN }}
@@ -203,11 +179,7 @@
         uses: actions/setup-node@v4.0.4
         with:
           node-version: ${{ steps.node-version.outputs.version }}
-<<<<<<< HEAD
-      - uses: DanySK/build-check-deploy-gradle-action@3.5.7
-=======
-      - uses: DanySK/build-check-deploy-gradle-action@3.5.9
->>>>>>> 0ee79d21
+      - uses: DanySK/build-check-deploy-gradle-action@3.5.9
         env:
           STAGING_REPO_ID: ${{ needs.staging-repo.outputs.maven-central-repo-id }}
           ORG_GRADLE_PROJECT_releaseStage: true
