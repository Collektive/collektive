name: CI/CD Pipeline

on:
  workflow_call:
  workflow_dispatch:

jobs:
  build:
    strategy:
      fail-fast: false
      matrix:
        os: [ windows-2022, macos-14, ubuntu-24.04 ]
    runs-on: ${{ matrix.os }}
    steps:
      - name: Find if secrets are available
        id: detect-secrets
        uses: DanySK/are-secrets-available@1.0.0
        with:
          secrets: ${{ toJson(secrets) }}
      - name: Set run-with-secrets condition
        id: require-secrets
        run: |
          echo "run-with-secrets=${{ steps.detect-secrets.outputs.has-secrets == 'true' && !github.event.repository.fork }}" >> $GITHUB_OUTPUT
      - name: Checkout
        uses: actions/checkout@v6.0.1
        with:
          fetch-depth: 0
          fetch-tags: true
      - name: Determine dry-run flag
        id: check_branch
        shell: bash
        run: |
          ruby << 'RUBY' >> $GITHUB_OUTPUT
            branch = ENV['GITHUB_REF'].sub(/^refs\/heads\//, '')
            keywords = %w[gradle kotlin publish release deploy]
            dry = keywords.any? { |kw| branch.include?(kw) } ? '' : '--dry-run'
            puts "dry_run=#{dry}"
          RUBY
      - uses: DanySK/build-check-deploy-gradle-action@4.0.13
        with:
          check-command: |
            ./gradlew check koverXmlReport :collektive-compiler-plugin:check :collektive-gradle-plugin:check :collektivize:check --parallel
          should-deploy: ${{ runner.os == 'macOS' && steps.detect-secrets.outputs.has-secrets == 'true' }} # Deploy from macOS since it supports all the platforms
          deploy-command: |
            # Compute all tasks to be executed
            projects=( "" ":collektive-compiler-plugin:" ":collektive-gradle-plugin:" ":collektivize:" )
            tasks=( "publishAllPublicationsToProjectLocalRepository" "zipMavenCentralPortalPublication" "releaseMavenCentralPortalPublication" )
            GRADLE_TASKS=()
            for p in "${projects[@]}"; do
              for t in "${tasks[@]}"; do
                GRADLE_TASKS+=( "$p$t" )
              done
            done
            ./gradlew "${GRADLE_TASKS[@]}" ${{ steps.check_branch.outputs.dry_run }}
          should-run-codecov: ${{ runner.os == 'Linux' }}
          codecov-directory: build/reports/kover
          codecov-token: ${{ secrets.CODECOV_TOKEN }}
          maven-central-username: ${{ secrets.MAVEN_CENTRAL_USERNAME }}
          maven-central-password: ${{ secrets.MAVEN_CENTRAL_PASSWORD }}
          signing-key: ${{ secrets.GPG_PRIVATEKEY }}
          signing-password: ${{ secrets.GPG_PASSPHRASE }}
      - uses: github/codeql-action/upload-sarif@v4.31.6
        if: always() && runner.os == 'Linux'
        with:
          sarif_file: build/reports/merge.sarif

  build-website:
    runs-on: ubuntu-24.04
    steps:
      - name: Checkout the repo
        uses: actions/checkout@v6.0.1
        with:
          submodules: true
          fetch-depth: 0
      - name: Install Node
        uses: actions/setup-node@v6.1.0
        with:
          node-version-file: site/package.json
      - name: Build documentation website
        working-directory: site
        run: |
          npm install
          npm run build
      - name: Tar files
        run: tar -cvf website.tar site/build
      - name: Upload website
        uses: actions/upload-artifact@v5.0.0
        with:
          name: website-${{ github.sha }}
          path: website.tar

  release:
    needs:
      - build-website
      - build
    if: ${{ github.event_name == 'push' && github.repository == 'Collektive/collektive' }}
    runs-on: macos-15
    steps:
      - name: Checkout the repo
        uses: actions/checkout@v6.0.1
        with:
          fetch-depth: 0
          token: ${{ secrets.DEPLOYMENT_TOKEN }}
      - name: Checkout the docs
        if: contains(github.repository, 'Collektive/collektive')
        uses: actions/checkout@v6.0.1
        with:
          path: deployed-website
          fetch-depth: 0
          persist-credentials: true
          repository: Collektive/collektive.github.io
          token: ${{ secrets.DEPLOYMENT_TOKEN }}
<<<<<<< HEAD
=======
      - name: Recreate checkout v5 credentials in deployed-website
        env:
          GH_TOKEN: ${{ secrets.DEPLOYMENT_TOKEN }}
        run: |
          # Set the PAT as a basic auth header (what checkout v5 used to do)
          git -C deployed-website config \
           http.https://github.com/.extraheader \
           "AUTHORIZATION: basic $(printf 'x-access-token:%s' \"$GH_TOKEN\" | base64 | tr -d '\n')"
>>>>>>> 805947f7
      - name: Download website artifact
        uses: actions/download-artifact@v6.0.0
        with:
          name: website-${{ github.sha }}
      - name: Unpack website
        run: |
          tar -xvf website.tar
          mv deployed-website/.git site/build
          git -C site/build status
      - name: Configure git credentials for site/build
        env:
          GH_TOKEN: ${{ secrets.DEPLOYMENT_TOKEN }}
        run: |
          # Set the PAT as a basic auth header (what checkout v5 used to do)
          git -C site/build config \
           http.https://github.com/.extraheader \
           "AUTHORIZATION: basic $(printf 'x-access-token:%s' \"$GH_TOKEN\" | base64 | tr -d '\n')"
      - name: Install Node
        uses: actions/setup-node@v6.1.0
        with:
          node-version-file: package.json
      - uses: DanySK/build-check-deploy-gradle-action@4.0.13
        env:
          STAGING_REPO_ID: ${{ needs.staging-repo.outputs.staging-repo-id }}
          ORG_GRADLE_PROJECT_releaseStage: true
        with:
          retries-on-failure: 1 # Fail fast during release
          build-command: true
          check-command: true
          deploy-command: |
            npm install
            npx semantic-release
          should-run-codecov: false
          should-deploy: true
          github-token: ${{ secrets.DEPLOYMENT_TOKEN }}
          maven-central-username: ${{ secrets.MAVEN_CENTRAL_USERNAME }}
          maven-central-password: ${{ secrets.MAVEN_CENTRAL_PASSWORD }}
          gradle-publish-secret: ${{ secrets.GRADLE_PUBLISH_SECRET }}
          gradle-publish-key: ${{ secrets.GRADLE_PUBLISH_KEY }}
          signing-key: ${{ secrets.GPG_PRIVATEKEY }}
          signing-password: ${{ secrets.GPG_PASSPHRASE }}

  success:
    runs-on: ubuntu-latest
    needs:
      - release
      - build
      - build-website
    if: >-
      ${{
        always() && (
          contains(join(needs.*.result, ','), 'failure')
          || !contains(join(needs.*.result, ','), 'cancelled')
        )
      }}
    steps:
      - name: Verify that there were no failures
        run: ${{ !contains(join(needs.*.result, ','), 'failure') }}<|MERGE_RESOLUTION|>--- conflicted
+++ resolved
@@ -110,8 +110,6 @@
           persist-credentials: true
           repository: Collektive/collektive.github.io
           token: ${{ secrets.DEPLOYMENT_TOKEN }}
-<<<<<<< HEAD
-=======
       - name: Recreate checkout v5 credentials in deployed-website
         env:
           GH_TOKEN: ${{ secrets.DEPLOYMENT_TOKEN }}
@@ -120,7 +118,6 @@
           git -C deployed-website config \
            http.https://github.com/.extraheader \
            "AUTHORIZATION: basic $(printf 'x-access-token:%s' \"$GH_TOKEN\" | base64 | tr -d '\n')"
->>>>>>> 805947f7
       - name: Download website artifact
         uses: actions/download-artifact@v6.0.0
         with:
