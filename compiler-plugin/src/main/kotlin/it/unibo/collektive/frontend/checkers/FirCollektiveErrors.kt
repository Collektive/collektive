--- conflicted
+++ resolved
@@ -33,15 +33,12 @@
      */
     val FUNCTION_WITH_AGGREGATE_PARAMETER_INSIDE_ITERATION by warning1<PsiElement, String>(CALL_ELEMENT_WITH_DOT)
 
-<<<<<<< HEAD
     /**
      * Warning raised when an aggregate call like `share`, `exchange`, `neighboring` or `repeat` is called without
      * using parameters inside the anonymous function, resulting in an unnecessary call.
      */
     val UNNECESSARY_CONSTRUCT_CALL by warning1<PsiElement, String>(CALL_ELEMENT_WITH_DOT)
-
-=======
->>>>>>> 2cce4ccb
+    
     init {
         RootDiagnosticRendererFactory.registerFactory(KtDefaultErrorMessagesCollektive)
     }
