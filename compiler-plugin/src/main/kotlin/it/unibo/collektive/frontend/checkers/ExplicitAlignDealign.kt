--- conflicted
+++ resolved
@@ -1,11 +1,6 @@
 package it.unibo.collektive.frontend.checkers
 
-<<<<<<< HEAD
-import it.unibo.collektive.frontend.checkers.CheckersUtility.PluginErrors
-import it.unibo.collektive.frontend.checkers.CheckersUtility.functionName
-=======
 import it.unibo.collektive.frontend.checkers.CheckersUtility.fqName
->>>>>>> e9625076
 import it.unibo.collektive.frontend.checkers.CheckersUtility.isInsideAggregateFunction
 import it.unibo.collektive.utils.common.AggregateFunctionNames
 import org.jetbrains.kotlin.diagnostics.DiagnosticReporter
@@ -20,13 +15,8 @@
  */
 object ExplicitAlignDealign : FirFunctionCallChecker(MppCheckerKind.Common) {
     override fun check(expression: FirFunctionCall, context: CheckerContext, reporter: DiagnosticReporter) {
-<<<<<<< HEAD
-        val calleeName = expression.functionName()
-        if ((calleeName == "align" || calleeName == "dealign") && context.isInsideAggregateFunction()) {
-=======
         val fqnCalleeName = expression.fqName()
         if (fqnCalleeName in FORBIDDEN_FUNCTIONS && context.isInsideAggregateFunction()) {
->>>>>>> e9625076
             reporter.reportOn(
                 expression.calleeReference.source,
                 FirCollektiveErrors.FORBIDDEN_FUNCTION_CALL,
