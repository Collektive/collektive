--- conflicted
+++ resolved
@@ -2,25 +2,18 @@
 
 import it.unibo.collektive.frontend.checkers.CheckersUtility.discardIfFunctionDeclaration
 import it.unibo.collektive.frontend.checkers.CheckersUtility.discardIfOutsideAggregateEntryPoint
-<<<<<<< HEAD
-import it.unibo.collektive.frontend.checkers.CheckersUtility.functionName
-import it.unibo.collektive.frontend.checkers.CheckersUtility.fqName
-import it.unibo.collektive.frontend.checkers.CheckersUtility.isAggregate
-import it.unibo.collektive.frontend.checkers.CheckersUtility.isFunctionCallsWithName
-import it.unibo.collektive.frontend.checkers.CheckersUtility.wrappingElementsUntil
-=======
 import it.unibo.collektive.frontend.checkers.CheckersUtility.fqName
 import it.unibo.collektive.frontend.checkers.CheckersUtility.functionName
 import it.unibo.collektive.frontend.checkers.CheckersUtility.isAggregate
 import it.unibo.collektive.frontend.checkers.CheckersUtility.isFunctionCallsWithName
 import it.unibo.collektive.frontend.checkers.CheckersUtility.wrappingElementsUntil
 import it.unibo.collektive.utils.common.AggregateFunctionNames
->>>>>>> 373b0d22
 import org.jetbrains.kotlin.diagnostics.DiagnosticReporter
 import org.jetbrains.kotlin.diagnostics.reportOn
 import org.jetbrains.kotlin.fir.analysis.checkers.MppCheckerKind
 import org.jetbrains.kotlin.fir.analysis.checkers.context.CheckerContext
 import org.jetbrains.kotlin.fir.analysis.checkers.expression.FirFunctionCallChecker
+import org.jetbrains.kotlin.fir.declarations.FirSimpleFunction
 import org.jetbrains.kotlin.fir.expressions.FirFunctionCall
 import org.jetbrains.kotlin.fir.expressions.FirWhileLoop
 import kotlin.reflect.KClass
@@ -33,74 +26,6 @@
 object NoAlignInsideLoop : FirFunctionCallChecker(MppCheckerKind.Common) {
 
     private val safeOperators = listOf(
-<<<<<<< HEAD
-        "it.unibo.collektive.aggregate.api.Aggregate.alignedOn",
-        "it.unibo.collektive.aggregate.api.Aggregate.align",
-        "it.unibo.collektive.aggregate.api.Aggregate.dealign",
-    )
-
-    /**
-     * Creates a warning for this checker, formatted with the [calleeName] that originated it.
-     */
-    fun createWarning(calleeName: String): String =
-        """
-        Warning: aggregate function '$calleeName' has been called inside a loop construct without explicit alignment.
-        The same path may generate interactions more than once, leading to ambiguous alignment.
-        for (element in collection) {
-            $calleeName(...) // Broken
-        }
-        for (element in collection) {
-            alignedOn(element) { // Manual alignment on element, assuming it is unique 
-                $calleeName(...)
-            }
-        }
-        """.trimIndent()
-
-
-    /**
-     * Getter for all Collection members using Kotlin reflection, obtaining their names as a set.
-     */
-    @Deprecated("This method currently raises an exception. " +
-            "See https://youtrack.jetbrains.com/issue/KT-16479 for more details.")
-    private fun getCollectionMembersKotlin(): Set<String> = sequenceOf(
-        Class.forName("kotlin.collections.CollectionsKt").kotlin,
-        Collection::class,
-        Iterable::class,
-        List::class,
-        Map::class,
-        Sequence::class,
-        Set::class,
-    ).flatMap { it.java.methods.mapNotNull { it.kotlinFunction } + it.members }
-        .filter {
-            fun KParameter.isFunctionType(): Boolean = (type.classifier as? KClass<*>)?.qualifiedName
-                ?.startsWith("kotlin.Function")
-                ?: false
-            it.parameters.any { parameter ->
-                parameter.isFunctionType()
-            }
-        }
-        .map { it.name }
-        .toSet()
-
-    /**
-     * Getter for all Collection members using Java reflection, obtaining their names as a set.
-     */
-    private fun getCollectionMembersJava(): Set<String> = sequenceOf(
-        Class.forName("kotlin.collections.CollectionsKt"),
-        Collection::class.java,
-        Iterable::class.java,
-        List::class.java,
-        Map::class.java,
-        Sequence::class.java,
-        Set::class.java
-    ).flatMap { it.methods.asSequence() }
-        .filter { method ->
-            method.parameters.any { parameter ->
-                parameter.parameterizedType.typeName.startsWith("kotlin.jvm.functions.Function") ||
-                        parameter.parameterizedType is Function<*>
-            }
-        }
-=======
         AggregateFunctionNames.ALIGNED_ON_FUNCTION_FQ_NAME,
         AggregateFunctionNames.ALIGN_FUNCTION_FQ_NAME,
         AggregateFunctionNames.DEALIGN_FUNCTION_FQ_NAME,
@@ -154,7 +79,6 @@
                     parameter.parameterizedType is Function<*>
             }
         }
->>>>>>> 373b0d22
         .map { it.name }
         .toSet()
 
@@ -167,34 +91,18 @@
         wrappingElementsUntil { it is FirWhileLoop }
             ?.discardIfFunctionDeclaration()
             ?.discardIfOutsideAggregateEntryPoint()
-<<<<<<< HEAD
-            ?.none(isFunctionCallsWithName("alignedOn")) ?: false
-=======
             ?.none(isFunctionCallsWithName(AggregateFunctionNames.ALIGNED_ON_FUNCTION_NAME)) ?: false
->>>>>>> 373b0d22
 
     private fun CheckerContext.isInsideIteratedFunctionWithoutAlignedOn(): Boolean =
         wrappingElementsUntil { it is FirFunctionCall && it.functionName() in collectionMembers }
             ?.discardIfFunctionDeclaration()
             ?.discardIfOutsideAggregateEntryPoint()
-<<<<<<< HEAD
-            ?.none(isFunctionCallsWithName("alignedOn")) ?: false
-=======
             ?.none(isFunctionCallsWithName(AggregateFunctionNames.ALIGNED_ON_FUNCTION_NAME)) ?: false
->>>>>>> 373b0d22
 
     private fun CheckerContext.isIteratedWithoutAlignedOn(): Boolean =
         isInsideALoopWithoutAlignedOn() || isInsideIteratedFunctionWithoutAlignedOn()
 
-<<<<<<< HEAD
-    override fun check(
-        expression: FirFunctionCall,
-        context: CheckerContext,
-        reporter: DiagnosticReporter,
-    ) {
-=======
     override fun check(expression: FirFunctionCall, context: CheckerContext, reporter: DiagnosticReporter) {
->>>>>>> 373b0d22
         val calleeName = expression.functionName()
         if (expression.fqName() !in safeOperators &&
             expression.isAggregate(context.session) &&
@@ -202,13 +110,8 @@
         ) {
             reporter.reportOn(
                 expression.calleeReference.source,
-<<<<<<< HEAD
-                CheckersUtility.PluginErrors.DOT_CALL_WARNING,
-                createWarning(calleeName),
-=======
                 FirCollektiveErrors.AGGREGATE_FUNCTION_INSIDE_ITERATION,
                 calleeName,
->>>>>>> 373b0d22
                 context,
             )
         }
