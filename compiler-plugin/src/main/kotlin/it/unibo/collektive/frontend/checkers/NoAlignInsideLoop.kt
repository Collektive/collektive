--- conflicted
+++ resolved
@@ -43,22 +43,6 @@
         """,
     )
     @Suppress("UnusedPrivateMember")
-<<<<<<< HEAD
-    private fun getCollectionMembersKotlin(): Set<String> = sequenceOf(
-        Class.forName("kotlin.collections.CollectionsKt").kotlin,
-        Collection::class,
-        Iterable::class,
-        List::class,
-        Map::class,
-        Sequence::class,
-        Set::class,
-    ).flatMap { clazz -> clazz.java.methods.mapNotNull { it.kotlinFunction } + clazz.members }
-        .filter {
-            fun KParameter.isFunctionType(): Boolean = (type.classifier as? KClass<*>)?.qualifiedName
-                ?.startsWith("kotlin.Function") == true
-            it.parameters.any { parameter ->
-                parameter.isFunctionType()
-=======
     private fun getCollectionMembersKotlin(): Set<String> =
         sequenceOf(
             Class.forName("kotlin.collections.CollectionsKt").kotlin,
@@ -77,7 +61,6 @@
                 it.parameters.any { parameter ->
                     parameter.isFunctionType()
                 }
->>>>>>> 5d1b5b39
             }
             .map { it.name }
             .toSet()
@@ -124,21 +107,20 @@
     private fun CheckerContext.isIteratedWithoutAlignedOn(): Boolean =
         isInsideALoopWithoutAlignedOn() || isInsideIteratedFunctionWithoutAlignedOn()
 
-<<<<<<< HEAD
     @OptIn(SymbolInternals::class)
-    private fun isInvalidFunWithAggregateParameter(expression: FirFunctionCall, context: CheckerContext): Boolean {
+    private fun isInvalidFunWithAggregateParameter(
+        expression: FirFunctionCall,
+        context: CheckerContext,
+    ): Boolean {
         val visitor = FunctionCallWithAggregateParVisitor(context)
         return visitor.visitSuspiciousFunctionCallDeclaration(expression)
     }
 
-    override fun check(expression: FirFunctionCall, context: CheckerContext, reporter: DiagnosticReporter) {
-=======
     override fun check(
         expression: FirFunctionCall,
         context: CheckerContext,
         reporter: DiagnosticReporter,
     ) {
->>>>>>> 5d1b5b39
         val calleeName = expression.functionName()
         if (expression.fqName() in safeOperators) return
         if (expression.isAggregate(context.session) && context.isIteratedWithoutAlignedOn()) {
