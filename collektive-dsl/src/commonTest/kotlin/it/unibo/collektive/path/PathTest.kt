/*
 * Copyright (c) 2024-2025, Danilo Pianini, Nicolas Farabegoli, Elisa Tronetti,
 * and all authors listed in the `build.gradle.kts` and the generated `pom.xml` file.
 *
 * This file is part of Collektive, and is distributed under the terms of the Apache License 2.0,
 * as described in the LICENSE file in this project's repository's top directory.
 */

package it.unibo.collektive.path

import it.unibo.collektive.Collektive
import it.unibo.collektive.aggregate.AlignmentClashException
import it.unibo.collektive.aggregate.api.Aggregate
import it.unibo.collektive.aggregate.api.neighboring
import kotlin.test.Test
import kotlin.test.assertEquals
import kotlin.test.assertFailsWith

const val ONE_MILLION = 1_000_000

class PathTest {
    @Test
    fun `one million paths can be created`() {
        assertEquals(
            ONE_MILLION,
            generateSequence(1) { it + 1 }
                .map { FullPath(listOf(it)) }
                .take(ONE_MILLION)
                .count(),
        )
    }

    @Test
    fun `alignment errors with full paths are decently readable`() {
<<<<<<< HEAD
        @Suppress("UNCHECKED_CAST", "AGGREGATE_FUNCTION_INSIDE_ITERATION")
=======
        @Suppress("AGGREGATE_FUNCTION_INSIDE_ITERATION")
>>>>>>> 025d84c9
        fun Aggregate<Int>.baz() = listOf(1, 2).map { neighboring(it) }
        fun Aggregate<Int>.bar() = baz()
        fun Aggregate<Int>.foo() = bar()
        val error = assertFailsWith<AlignmentClashException> {
            Collektive.aggregate(0, pathFactory = FullPathFactory) {
                foo()
            }
        }
        assertEquals(5, error.path.toMultilineString().lines().count())
    }
}<|MERGE_RESOLUTION|>--- conflicted
+++ resolved
@@ -32,11 +32,7 @@
 
     @Test
     fun `alignment errors with full paths are decently readable`() {
-<<<<<<< HEAD
-        @Suppress("UNCHECKED_CAST", "AGGREGATE_FUNCTION_INSIDE_ITERATION")
-=======
         @Suppress("AGGREGATE_FUNCTION_INSIDE_ITERATION")
->>>>>>> 025d84c9
         fun Aggregate<Int>.baz() = listOf(1, 2).map { neighboring(it) }
         fun Aggregate<Int>.bar() = baz()
         fun Aggregate<Int>.foo() = bar()
