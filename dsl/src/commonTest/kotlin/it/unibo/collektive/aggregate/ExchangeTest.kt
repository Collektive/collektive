package it.unibo.collektive.aggregate

import io.kotest.core.spec.style.StringSpec
import io.kotest.matchers.collections.shouldHaveSize
import io.kotest.matchers.shouldBe
import it.unibo.collektive.Collektive.Companion.aggregate
import it.unibo.collektive.field.Field
import it.unibo.collektive.field.plus
import it.unibo.collektive.network.NetworkImplTest
import it.unibo.collektive.network.NetworkManager
import it.unibo.collektive.networking.OutboundMessage
import it.unibo.collektive.networking.SingleOutboundMessage
import it.unibo.collektive.path.Path

class ExchangeTest : StringSpec({

<<<<<<< HEAD
    // initial values
    val initV1 = 1
    val initV2 = 2
    val initV3 = 3
    val initV4 = 4
    val initV5 = 5
    val initV6 = 6
=======
    // device ids
    val id0 = IntId(0)
    val id1 = IntId(1)
    val id2 = IntId(2)
    val id3 = IntId(3)
>>>>>>> 824311a0

    // paths
    val path1 = Path(listOf("exchange.1"))
    val path2 = Path(listOf("exchange.2"))
    val exchangingPath = Path("exchanging.1")

<<<<<<< HEAD
    // expected
    val expected2 = 2
    val expected3 = 3
    val expected5 = 5
    val expected6 = 6
    val expected7 = 7
    val expected10 = 10

    val increaseOrDouble: (Field<Int, Int>) -> Field<Int, Int> = { f ->
=======
    val increaseOrDouble: (Field<Int>) -> Field<Int> = { f ->
>>>>>>> 824311a0
        f.mapWithId { _, v -> if (v % 2 == 0) v + 1 else v * 2 }
    }

    "First time exchange should return the initial value" {
<<<<<<< HEAD
        val result = aggregate(0) {
            val res = exchange(initV1, increaseOrDouble)
            res.localValue shouldBe expected2
        }
        result.toSend shouldBe OutboundMessage(
            0,
            mapOf(path1 to SingleOutboundMessage(expected2, emptyMap())),
=======
        val result = aggregate(id0) {
            val res = exchange(1, increaseOrDouble)
            res.localValue shouldBe 2
        }
        result.toSend shouldBe OutboundMessage(
            id0,
            mapOf(path1 to SingleOutboundMessage(2, emptyMap())),
>>>>>>> 824311a0
        )
    }

    "Exchange should work between three aligned devices" {
        val nm = NetworkManager()

        // Device 1
<<<<<<< HEAD
        val testNetwork1 = NetworkImplTest(nm, 1)
        val resultDevice1 = aggregate(1, testNetwork1) {
            val res1 = exchange(initV1, increaseOrDouble)
            val res2 = exchange(initV2, increaseOrDouble)
=======
        val testNetwork1 = NetworkImplTest(nm, id1)
        val resultDevice1 = aggregate(id1, testNetwork1) {
            val res1 = exchange(1, increaseOrDouble)
            val res2 = exchange(2, increaseOrDouble)
>>>>>>> 824311a0
            testNetwork1.read() shouldHaveSize 0
            res1.localValue shouldBe 2
            res2.localValue shouldBe 3
        }

        resultDevice1.toSend shouldBe OutboundMessage(
            1,
            mapOf(
                path1 to SingleOutboundMessage(2, emptyMap()),
                path2 to SingleOutboundMessage(3, emptyMap()),
            ),
        )

        // Device 2
<<<<<<< HEAD
        val testNetwork2 = NetworkImplTest(nm, 2)
        val resultDevice2 = aggregate(2, testNetwork2) {
            val res1 = exchange(initV3, increaseOrDouble)
            val res2 = exchange(initV4, increaseOrDouble)
=======
        val testNetwork2 = NetworkImplTest(nm, id2)
        val resultDevice2 = aggregate(id2, testNetwork2) {
            val res1 = exchange(3, increaseOrDouble)
            val res2 = exchange(4, increaseOrDouble)
>>>>>>> 824311a0

            res1.localValue shouldBe 6
            res2.localValue shouldBe 5
        }

        resultDevice2.toSend shouldBe OutboundMessage(
            2,
            mapOf(
                path1 to SingleOutboundMessage(
<<<<<<< HEAD
                    expected6,
                    mapOf(1 to expected3),
                ),
                path2 to SingleOutboundMessage(
                    expected5,
                    mapOf(1 to expected6),
=======
                    6,
                    mapOf(id1 to 3),
                ),
                path2 to SingleOutboundMessage(
                    5,
                    mapOf(id1 to 6),
>>>>>>> 824311a0
                ),
            ),
        )

        // Device 3
<<<<<<< HEAD
        val testNetwork3 = NetworkImplTest(nm, 3)
        val resultDevice3 = aggregate(3, testNetwork3) {
            val res1 = exchange(initV5, increaseOrDouble)
            val res2 = exchange(initV6, increaseOrDouble)
=======
        val testNetwork3 = NetworkImplTest(nm, id3)
        val resultDevice3 = aggregate(id3, testNetwork3) {
            val res1 = exchange(5, increaseOrDouble)
            val res2 = exchange(6, increaseOrDouble)
>>>>>>> 824311a0

            res1.localValue shouldBe 10
            res2.localValue shouldBe 7
        }

        resultDevice3.toSend shouldBe OutboundMessage(
            3,
            mapOf(
                path1 to SingleOutboundMessage(
                    10,
                    mapOf(
<<<<<<< HEAD
                        1 to expected3,
                        2 to expected7,
=======
                        id1 to 3,
                        id2 to 7,
>>>>>>> 824311a0
                    ),
                ),
                path2 to SingleOutboundMessage(
                    7,
                    mapOf(
<<<<<<< HEAD
                        1 to expected6,
                        2 to expected10,
=======
                        id1 to 6,
                        id2 to 10,
>>>>>>> 824311a0
                    ),
                ),
            ),
        )
    }

    "Exchange can yield a result but return a different value" {
<<<<<<< HEAD
        val result = aggregate(0) {
=======
        val result = aggregate(id0) {
>>>>>>> 824311a0
            val xcRes = exchanging(1) {
                val fieldResult = it + 1
                fieldResult.yielding { fieldResult.map { value -> "return: $value" } }
            }
            xcRes.toMap() shouldBe mapOf(0 to "return: 2")
        }
        result.toSend shouldBe OutboundMessage(
            0,
            mapOf(exchangingPath to SingleOutboundMessage(2)),
        )
    }

    "Exchange can yield a result of nullable values" {
<<<<<<< HEAD
        val result = aggregate(0) {
=======
        val result = aggregate(id0) {
>>>>>>> 824311a0
            val xcRes = exchanging(1) {
                val fieldResult = it + 1
                fieldResult.yielding { fieldResult.map { value -> value.takeIf { value > 10 } } }
            }
            xcRes.toMap() shouldBe mapOf(0 to null)
        }
        result.toSend shouldBe OutboundMessage(
            0,
            mapOf(exchangingPath to SingleOutboundMessage(2)),
        )
    }
})<|MERGE_RESOLUTION|>--- conflicted
+++ resolved
@@ -14,61 +14,23 @@
 
 class ExchangeTest : StringSpec({
 
-<<<<<<< HEAD
-    // initial values
-    val initV1 = 1
-    val initV2 = 2
-    val initV3 = 3
-    val initV4 = 4
-    val initV5 = 5
-    val initV6 = 6
-=======
-    // device ids
-    val id0 = IntId(0)
-    val id1 = IntId(1)
-    val id2 = IntId(2)
-    val id3 = IntId(3)
->>>>>>> 824311a0
-
     // paths
     val path1 = Path(listOf("exchange.1"))
     val path2 = Path(listOf("exchange.2"))
     val exchangingPath = Path("exchanging.1")
 
-<<<<<<< HEAD
-    // expected
-    val expected2 = 2
-    val expected3 = 3
-    val expected5 = 5
-    val expected6 = 6
-    val expected7 = 7
-    val expected10 = 10
-
     val increaseOrDouble: (Field<Int, Int>) -> Field<Int, Int> = { f ->
-=======
-    val increaseOrDouble: (Field<Int>) -> Field<Int> = { f ->
->>>>>>> 824311a0
         f.mapWithId { _, v -> if (v % 2 == 0) v + 1 else v * 2 }
     }
 
     "First time exchange should return the initial value" {
-<<<<<<< HEAD
         val result = aggregate(0) {
-            val res = exchange(initV1, increaseOrDouble)
-            res.localValue shouldBe expected2
-        }
-        result.toSend shouldBe OutboundMessage(
-            0,
-            mapOf(path1 to SingleOutboundMessage(expected2, emptyMap())),
-=======
-        val result = aggregate(id0) {
             val res = exchange(1, increaseOrDouble)
             res.localValue shouldBe 2
         }
         result.toSend shouldBe OutboundMessage(
-            id0,
+            0,
             mapOf(path1 to SingleOutboundMessage(2, emptyMap())),
->>>>>>> 824311a0
         )
     }
 
@@ -76,17 +38,10 @@
         val nm = NetworkManager()
 
         // Device 1
-<<<<<<< HEAD
         val testNetwork1 = NetworkImplTest(nm, 1)
         val resultDevice1 = aggregate(1, testNetwork1) {
-            val res1 = exchange(initV1, increaseOrDouble)
-            val res2 = exchange(initV2, increaseOrDouble)
-=======
-        val testNetwork1 = NetworkImplTest(nm, id1)
-        val resultDevice1 = aggregate(id1, testNetwork1) {
             val res1 = exchange(1, increaseOrDouble)
             val res2 = exchange(2, increaseOrDouble)
->>>>>>> 824311a0
             testNetwork1.read() shouldHaveSize 0
             res1.localValue shouldBe 2
             res2.localValue shouldBe 3
@@ -101,17 +56,10 @@
         )
 
         // Device 2
-<<<<<<< HEAD
         val testNetwork2 = NetworkImplTest(nm, 2)
         val resultDevice2 = aggregate(2, testNetwork2) {
-            val res1 = exchange(initV3, increaseOrDouble)
-            val res2 = exchange(initV4, increaseOrDouble)
-=======
-        val testNetwork2 = NetworkImplTest(nm, id2)
-        val resultDevice2 = aggregate(id2, testNetwork2) {
             val res1 = exchange(3, increaseOrDouble)
             val res2 = exchange(4, increaseOrDouble)
->>>>>>> 824311a0
 
             res1.localValue shouldBe 6
             res2.localValue shouldBe 5
@@ -121,37 +69,21 @@
             2,
             mapOf(
                 path1 to SingleOutboundMessage(
-<<<<<<< HEAD
-                    expected6,
-                    mapOf(1 to expected3),
-                ),
-                path2 to SingleOutboundMessage(
-                    expected5,
-                    mapOf(1 to expected6),
-=======
                     6,
-                    mapOf(id1 to 3),
+                    mapOf(1 to 3),
                 ),
                 path2 to SingleOutboundMessage(
                     5,
-                    mapOf(id1 to 6),
->>>>>>> 824311a0
+                    mapOf(1 to 6),
                 ),
             ),
         )
 
         // Device 3
-<<<<<<< HEAD
         val testNetwork3 = NetworkImplTest(nm, 3)
         val resultDevice3 = aggregate(3, testNetwork3) {
-            val res1 = exchange(initV5, increaseOrDouble)
-            val res2 = exchange(initV6, increaseOrDouble)
-=======
-        val testNetwork3 = NetworkImplTest(nm, id3)
-        val resultDevice3 = aggregate(id3, testNetwork3) {
             val res1 = exchange(5, increaseOrDouble)
             val res2 = exchange(6, increaseOrDouble)
->>>>>>> 824311a0
 
             res1.localValue shouldBe 10
             res2.localValue shouldBe 7
@@ -163,25 +95,15 @@
                 path1 to SingleOutboundMessage(
                     10,
                     mapOf(
-<<<<<<< HEAD
-                        1 to expected3,
-                        2 to expected7,
-=======
-                        id1 to 3,
-                        id2 to 7,
->>>>>>> 824311a0
+                        1 to 3,
+                        2 to 7,
                     ),
                 ),
                 path2 to SingleOutboundMessage(
                     7,
                     mapOf(
-<<<<<<< HEAD
-                        1 to expected6,
-                        2 to expected10,
-=======
-                        id1 to 6,
-                        id2 to 10,
->>>>>>> 824311a0
+                        1 to 6,
+                        2 to 10,
                     ),
                 ),
             ),
@@ -189,11 +111,7 @@
     }
 
     "Exchange can yield a result but return a different value" {
-<<<<<<< HEAD
         val result = aggregate(0) {
-=======
-        val result = aggregate(id0) {
->>>>>>> 824311a0
             val xcRes = exchanging(1) {
                 val fieldResult = it + 1
                 fieldResult.yielding { fieldResult.map { value -> "return: $value" } }
@@ -207,11 +125,7 @@
     }
 
     "Exchange can yield a result of nullable values" {
-<<<<<<< HEAD
         val result = aggregate(0) {
-=======
-        val result = aggregate(id0) {
->>>>>>> 824311a0
             val xcRes = exchanging(1) {
                 val fieldResult = it + 1
                 fieldResult.yielding { fieldResult.map { value -> value.takeIf { value > 10 } } }
